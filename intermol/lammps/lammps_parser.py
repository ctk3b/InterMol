--- conflicted
+++ resolved
@@ -1228,11 +1228,6 @@
             f.write('\n')
 
             if mol_type.settles:
-<<<<<<< HEAD
-                import pdb
-                pdb.set_trace()
-=======
->>>>>>> 93d1b0d8
                 f.write('fix settle all shake 0.000001 100 0 t')
                 # get the atom types of the first two molecules
                 molecules = list(mol_type.molecules)
